--- conflicted
+++ resolved
@@ -69,13 +69,11 @@
     trainer.fit(model, train_loader, val_loader, ckpt_path=checkpoint_path)
     trainer.test(model, test_loader, ckpt_path="best")
 
-<<<<<<< HEAD
     print("Training complete.")
     # save embeddings 
     if config.training.save_embeddings:
         save_embeddings(model=model, loaders=[train_loader, val_loader, test_loader], output_prefix=config.data.save_model)
     
-=======
 def test_run(
     dataset: StemsDataset,
     model: L.LightningModule,
@@ -95,5 +93,4 @@
     )
 
     # Test the model with the specified checkpoint
-    trainer.test(model, test_loader, ckpt_path=checkpoint_path)
->>>>>>> 22e6b07d
+    trainer.test(model, test_loader, ckpt_path=checkpoint_path)